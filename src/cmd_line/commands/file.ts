--- conflicted
+++ resolved
@@ -100,19 +100,10 @@
           if (await util.promisify(fs.exists)(pathWithExt)) {
             filePath = pathWithExt;
           } else {
-            Message.ShowError('This file ' + filePath + ' does not exist.');
+            logger.error(`file: ${filePath} does not exist.`);
             return;
           }
         }
-<<<<<<< HEAD
-=======
-        if (this._arguments.createFileIfNotExists) {
-          await util.promisify(fs.close)(await util.promisify(fs.open)(filePath, 'w'));
-        } else {
-          logger.error(`file: ${filePath} does not exist.`);
-          return;
-        }
->>>>>>> f2b98796
       }
     }
 
