"use strict";

import * as vscode from 'vscode';
import * as _ from 'lodash';

import { getAndUpdateModeHandler } from './../../extension';
import { Mode, ModeName, VSCodeVimCursorType } from './mode';
import { InsertModeRemapper, OtherModesRemapper } from './remapper';
import { NormalMode } from './modeNormal';
import { InsertMode } from './modeInsert';
import { VisualBlockMode, VisualBlockInsertionType } from './modeVisualBlock';
import { InsertVisualBlockMode } from './modeInsertVisualBlock';
import { VisualMode } from './modeVisual';
import { ReplaceMode } from './modeReplace';
import { SearchInProgressMode } from './modeSearchInProgress';
import { TextEditor } from './../textEditor';
import { VisualLineMode } from './modeVisualLine';
import { HistoryTracker } from './../history/historyTracker';
import {
  BaseMovement, BaseCommand, Actions, BaseAction,
  BaseOperator, isIMovement,
  KeypressState } from './../actions/actions';
import { Position } from './../motion/position';
import { RegisterMode } from './../register/register';
import { showCmdLine } from '../../src/cmd_line/main';

export enum VimSpecialCommands {
  Nothing,
  ShowCommandLine,
  Dot
}

/**
 * The VimState class holds permanent state that carries over from action
 * to action.
 *
 * Actions defined in actions.ts are only allowed to mutate a VimState in order to
 * indicate what they want to do.
 */
export class VimState {
  /**
   * The column the cursor wants to be at, or Number.POSITIVE_INFINITY if it should always
   * be the rightmost column.
   *
   * Example: If you go to the end of a 20 character column, this value
   * will be 20, even if you press j and the next column is only 5 characters.
   * This is because if the third column is 25 characters, the cursor will go
   * back to the 20th column.
   */
  public desiredColumn = 0;

  public historyTracker: HistoryTracker;

  /**
   * The keystroke sequence that made up our last complete action (that can be
   * repeated with '.').
   */
  public previousFullAction: RecordedState | undefined = undefined;

  public alteredHistory = false;

  public focusChanged = false;

  /**
   * The current full action we are building up.
   */
  public currentFullAction: string[] = [];

  /**
   * The position the cursor will be when this action finishes.
   */
  // public cursorPosition = new Position(0, 0);
  private _cursorPosition = new Position(0, 0);
  public get cursorPosition(): Position { return this._cursorPosition; }
  public set cursorPosition(v: Position) {
    this._cursorPosition = v;
  }

  /**
   * The effective starting position of the movement, used along with cursorPosition to determine
   * the range over which to run an Operator. May rarely be different than where the cursor
   * actually starts e.g. if you use the "aw" text motion in the middle of a word.
   */
  public cursorStartPosition = new Position(0, 0);

  public cursorPositionJustBeforeAnythingHappened = new Position(0, 0);

  public searchState: SearchState | undefined = undefined;

  public replaceState: ReplaceState | undefined = undefined;

  /**
   * The mode Vim will be in once this action finishes.
   */
  public currentMode = ModeName.Normal;

  public getModeObject(modeHandler: ModeHandler): Mode {
    return modeHandler.modeList.find(mode => mode.isActive);
  }

  public currentRegisterMode = RegisterMode.FigureItOutFromCurrentMode;

  public effectiveRegisterMode(): RegisterMode {
    if (this.currentRegisterMode === RegisterMode.FigureItOutFromCurrentMode) {
      if (this.currentMode === ModeName.VisualLine) {
        return RegisterMode.LineWise;
      } else if (this.currentMode === ModeName.VisualBlock || this.currentMode === ModeName.VisualBlockInsertMode) {
        return RegisterMode.BlockWise;
      } else {
        return RegisterMode.CharacterWise;
      }
    } else {
      return this.currentRegisterMode;
    }
  }

<<<<<<< HEAD
  /**
   * The top left of a selected block of text. Useful for Visual Block mode.
   */
  public get topLeft(): Position {
    return VisualBlockMode.getTopLeftPosition(this.cursorStartPosition, this.cursorPosition);
  }

  /**
   * The bottom right of a selected block of text. Useful for Visual Block mode.
   */
  public get bottomRight(): Position {
    return VisualBlockMode.getBottomRightPosition(this.cursorStartPosition, this.cursorPosition);
  }

  public registerName = '"';

=======
>>>>>>> 4e0bf31a
  /**
   * This is for oddball commands that don't manipulate text in any way.
   */
  public commandAction = VimSpecialCommands.Nothing;

  public commandInitialText = "";

  public recordedState = new RecordedState();

  /**
   * Programmatically triggering an edit will unfortunately ALSO trigger our mouse update
   * function. We use this variable to determine if the update function was triggered
   * by us or by a mouse action.
   */
  public whatILastSetTheSelectionTo: vscode.Selection;

  public settings = new VimSettings();
}

export class VimSettings {
  useSolidBlockCursor = false;
  scroll              = 20;
  useCtrlKeys         = false;
}

export enum SearchDirection {
  Forward = 1,
  Backward = -1
}

export class SearchState {
  private static readonly MAX_SEARCH_RANGES = 1000;

  /**
   * Every range in the document that matches the search string.
   */
  private _matchRanges: vscode.Range[] = [];
  public get matchRanges(): vscode.Range[] {
    return this._matchRanges;
  }

  private _searchCursorStartPosition: Position;
  public get searchCursorStartPosition(): Position {
    return this._searchCursorStartPosition;
  }

  private _matchesDocVersion: number;
  private _searchDirection: SearchDirection = SearchDirection.Forward;

  private _searchString = "";
  public get searchString(): string {
    return this._searchString;
  }

  public set searchString(search: string){
    if (this._searchString !== search) {
      this._searchString = search;
      this._recalculateSearchRanges({ forceRecalc: true });
    }
  }

  private _recalculateSearchRanges({ forceRecalc }: { forceRecalc?: boolean } = {}): void {
    const search = this.searchString;

    if (search === "") { return; }

    if (this._matchesDocVersion !== TextEditor.getDocumentVersion() || forceRecalc) {
      // Calculate and store all matching ranges
      this._matchesDocVersion = TextEditor.getDocumentVersion();
      this._matchRanges = [];

      outer:
      for (let lineIdx = 0; lineIdx < TextEditor.getLineCount(); lineIdx++) {
        const line = TextEditor.getLineAt(new Position(lineIdx, 0)).text;

        let i = line.indexOf(search);

        for (; i !== -1; i = line.indexOf(search, i + search.length)) {
          if (this._matchRanges.length >= SearchState.MAX_SEARCH_RANGES) {
            break outer;
          }

          this._matchRanges.push(new vscode.Range(
            new Position(lineIdx, i),
            new Position(lineIdx, i + search.length)
          ));
        }
      }
    }
  }

  /**
   * The position of the next search, or undefined if there is no match.
   *
   * Pass in -1 as direction to reverse the direction we search.
   */
  public getNextSearchMatchPosition(startPosition: Position, direction = 1): { pos: Position, match: boolean} {
    this._recalculateSearchRanges();

    if (this._matchRanges.length === 0) {
      // TODO(bell)
      return { pos: startPosition, match: false };
    }

    const effectiveDirection = direction * this._searchDirection;

    if (effectiveDirection === SearchDirection.Forward) {
      for (let matchRange of this._matchRanges) {
        if (matchRange.start.compareTo(startPosition) > 0) {
          return { pos: Position.FromVSCodePosition(matchRange.start), match: true };
        }
      }

      // Wrap around
      // TODO(bell)
      return { pos: Position.FromVSCodePosition(this._matchRanges[0].start), match: true };
    } else {
      for (let matchRange of this._matchRanges.slice(0).reverse()) {
        if (matchRange.start.compareTo(startPosition) < 0) {
          return { pos: Position.FromVSCodePosition(matchRange.start), match: true };
        }
      }

      // TODO(bell)
      return {
        pos: Position.FromVSCodePosition(this._matchRanges[this._matchRanges.length - 1].start),
        match: true
      };
    }
  }

  constructor(direction: SearchDirection, startPosition: Position, searchString = "") {
    this._searchDirection = direction;
    this._searchCursorStartPosition = startPosition;
    this.searchString = searchString;
  }
}

export class ReplaceState {
  private _replaceCursorStartPosition: Position;

  public get replaceCursorStartPosition() {
    return this._replaceCursorStartPosition;
  }

  public originalChars: string[] = [];

  constructor(startPosition: Position) {
    this._replaceCursorStartPosition = startPosition;
    let text = TextEditor.getLineAt(startPosition).text.substring(startPosition.character);
    for (let [key, value] of text.split("").entries()) {
      this.originalChars[key + startPosition.character] = value;
    }
  }
}

/**
 * The RecordedState class holds the current action that the user is
 * doing. Example: Imagine that the user types:
 *
 * 5"qdw
 *
 * Then the relevent state would be
 *   * count of 5
 *   * copy into q register
 *   * delete operator
 *   * word movement
 *
 *
 * Or imagine the user types:
 *
 * vw$}}d
 *
 * Then the state would be
 *   * Visual mode action
 *   * (a list of all the motions you ran)
 *   * delete operator
 */
export class RecordedState {
  /**
   * Keeps track of keys pressed for the next action. Comes in handy when parsing
   * multiple length movements, e.g. gg.
   */
  public actionKeys: string[] = [];

  public actionsRun: BaseAction[] = [];

  public hasRunOperator = false;

  public visualBlockInsertionType = VisualBlockInsertionType.Insert;

  /**
   * The operator (e.g. d, y, >) the user wants to run, if there is one.
   */
  public get operator(): BaseOperator {
    const list = _.filter(this.actionsRun, a => a instanceof BaseOperator);

    if (list.length > 1) { throw "Too many operators!"; }

    return list[0] as any;
  }

  public get command(): BaseCommand {
    const list = _.filter(this.actionsRun, a => a instanceof BaseCommand);

    // TODO - disregard <escape>, then assert this is of length 1.

    return list[0] as any;
  }

  public get hasRunAMovement(): boolean {
    return _.filter(this.actionsRun, a => a.isMotion).length > 0;
  }

  /**
   * The number of times the user wants to repeat this action.
   */
  public count: number = 0;

  /**
   * The register name for this action.
   */
  public registerName: string = '"';

  public clone(): RecordedState {
    const res = new RecordedState();

    // TODO: Actual clone.

    res.actionKeys      = this.actionKeys.slice(0);
    res.actionsRun      = this.actionsRun.slice(0);
    res.hasRunOperator    = this.hasRunOperator;

    return res;
  }

  public operatorReadyToExecute(mode: ModeName): boolean {
    // Visual modes do not require a motion -- they ARE the motion.
    return this.operator &&
      !this.hasRunOperator &&
      mode !== ModeName.SearchInProgressMode &&
      (this.hasRunAMovement || (
      mode === ModeName.Visual ||
      mode === ModeName.VisualLine));
  }

  public get isInInitialState(): boolean {
    return this.operator  === undefined &&
         this.actionsRun.length === 0   &&
         this.count     === 1;
  }

  public toString(): string {
    let res = "";

    for (const action of this.actionsRun) {
      res += action!.toString();
    }

    return res;
  }
}

interface IViewState {
  selectionStart: Position;
  selectionStop : Position;
  currentMode   : ModeName;
}

export class ModeHandler implements vscode.Disposable {
  public static IsTesting = false;

  private _modes: Mode[];
  private static _statusBarItem: vscode.StatusBarItem;
  private _vimState: VimState;
  private _insertModeRemapper: InsertModeRemapper;
  private _otherModesRemapper: OtherModesRemapper;

  public get vimState(): VimState {
    return this._vimState;
  }

  /**
   * Filename associated with this ModeHandler. Only used for debugging.
   */
  public filename: string;

  private _caretDecoration = vscode.window.createTextEditorDecorationType(
  {
    dark: {
      // used for dark colored themes
      backgroundColor: 'rgba(224, 224, 224, 0.4)',
      borderColor: 'rgba(224, 224, 224, 0.4)'
    },
    light: {
      // used for light colored themes
      backgroundColor: 'rgba(32, 32, 32, 0.4)',
      borderColor: 'rgba(32, 32, 32, 0.4)'
    },
    borderStyle: 'solid',
    borderWidth: '1px'
  });

  private get currentModeName(): ModeName {
    return this.currentMode.name;
  }

  public get modeList(): Mode[] {
    return this._modes;
  }

  /**
   * isTesting speeds up tests drastically by turning off our checks for
   * mouse events.
   */
  constructor(isTesting = true, filename = "") {
    ModeHandler.IsTesting = isTesting;

    this.filename = filename;

    this._vimState = new VimState();
    this._insertModeRemapper = new InsertModeRemapper();
    this._otherModesRemapper = new OtherModesRemapper();
    this._modes = [
      new NormalMode(this),
      new InsertMode(),
      new VisualMode(),
      new VisualBlockMode(),
      new InsertVisualBlockMode(),
      new VisualLineMode(),
      new SearchInProgressMode(),
      new ReplaceMode(),
    ];
    this.vimState.historyTracker = new HistoryTracker();

    this._vimState.currentMode = ModeName.Normal;

    this.setCurrentModeByName(this._vimState);

    // Sometimes, Visual Studio Code will start the cursor in a position which
    // is not (0, 0) - e.g., if you previously edited the file and left the cursor
    // somewhere else when you closed it. This will set our cursor's position to the position
    // that VSC set it to.
    if (vscode.window.activeTextEditor) {
      this._vimState.cursorStartPosition = Position.FromVSCodePosition(vscode.window.activeTextEditor.selection.start);
      this._vimState.cursorPosition = Position.FromVSCodePosition(vscode.window.activeTextEditor.selection.start);
    }

    this.loadSettings();

    // Handle scenarios where mouse used to change current position.
    vscode.window.onDidChangeTextEditorSelection(async (e) => {
      let selection = e.selections[0];

      if (isTesting) {
        return;
      }

      if (e.textEditor.document.fileName !== this.filename) {
        return;
      }

      if (this.currentModeName === ModeName.VisualBlock) {
        // Not worth it until we get a better API for this stuff.

        return;
      }

      if (this._vimState.focusChanged) {
        this._vimState.focusChanged = false;
        return;
      }

      // See comment about whatILastSetTheSelectionTo.
      if (this._vimState.whatILastSetTheSelectionTo.isEqual(selection)) {
        return;
      }

      if (this._vimState.currentMode === ModeName.SearchInProgressMode ||
          this._vimState.currentMode === ModeName.VisualBlockInsertMode) {
        return;
      }

      if (selection) {
        var newPosition = new Position(selection.active.line, selection.active.character);

        if (newPosition.character >= newPosition.getLineEnd().character) {
           newPosition = new Position(newPosition.line, Math.max(newPosition.getLineEnd().character, 0));
        }

        this._vimState.cursorPosition    = newPosition;
        this._vimState.cursorStartPosition = newPosition;

        this._vimState.desiredColumn     = newPosition.character;

        // start visual mode?

        if (!selection.anchor.isEqual(selection.active)) {
          var selectionStart = new Position(selection.anchor.line, selection.anchor.character);

          if (selectionStart.character > selectionStart.getLineEnd().character) {
            selectionStart = new Position(selectionStart.line, selectionStart.getLineEnd().character);
          }

          this._vimState.cursorStartPosition = selectionStart;

          if (selectionStart.compareTo(newPosition) > 0) {
            this._vimState.cursorStartPosition = this._vimState.cursorStartPosition.getLeft();
          }

          if (!this._vimState.getModeObject(this).isVisualMode) {
            this._vimState.currentMode = ModeName.Visual;
            this.setCurrentModeByName(this._vimState);
          }
        } else {
          if (this._vimState.currentMode !== ModeName.Insert) {
            this._vimState.currentMode = ModeName.Normal;
            this.setCurrentModeByName(this._vimState);
          }
        }

        await this.updateView(this._vimState, false);
      }
    });
  }

  private loadSettings(): void {
    this._vimState.settings.useSolidBlockCursor = vscode.workspace.getConfiguration("vim")
      .get("useSolidBlockCursor", false);
    this._vimState.settings.scroll = vscode.workspace.getConfiguration("vim").get("scroll", 20) || 20;
    this._vimState.settings.useCtrlKeys = vscode.workspace.getConfiguration("vim").get("useCtrlKeys", false) || false;
  }


  /**
   * The active mode.
   */
  get currentMode(): Mode {
    return this._modes.find(mode => mode.isActive);
  }

  setCurrentModeByName(vimState: VimState) {
    let activeMode: Mode;

    this._vimState.currentMode = vimState.currentMode;

    for (let mode of this._modes) {
      if (mode.name === vimState.currentMode) {
        activeMode = mode;
      }

      mode.isActive = (mode.name === vimState.currentMode);
    }
  }

  async handleKeyEvent(key: string): Promise<Boolean> {
    if (key === "<c-r>") { key = "ctrl+r"; } // TODO - temporary hack for tests only!
    if (key === "<c-a>") { key = "ctrl+a"; } // TODO - temporary hack for tests only!
    if (key === "<c-x>") { key = "ctrl+x"; } // TODO - temporary hack for tests only!

    // Due to a limitation in Electron, en-US QWERTY char codes are used in international keyboards.
    // We'll try to mitigate this problem until it's fixed upstream.
    // https://github.com/Microsoft/vscode/issues/713

    this._vimState.cursorPositionJustBeforeAnythingHappened = this._vimState.cursorPosition;

    try {
      let handled = false;

      handled = handled || await this._insertModeRemapper.sendKey(key, this, this.vimState);
      handled = handled || await this._otherModesRemapper.sendKey(key, this, this.vimState);

      if (!handled) {
        this._vimState = await this.handleKeyEventHelper(key, this._vimState);
      }
    } catch (e) {
      console.log('error.stack');
      console.log(e);
      console.log(e.stack);
    }

    if (this._vimState.focusChanged) {
      await getAndUpdateModeHandler();
    }

    return true;
  }

  async handleKeyEventHelper(key: string, vimState: VimState): Promise<VimState> {
    // Catch any text change not triggered by us (example: tab completion).
    vimState.historyTracker.addChange(this._vimState.cursorPositionJustBeforeAnythingHappened);

    let recordedState = vimState.recordedState;

    recordedState.actionKeys.push(key);
    vimState.currentFullAction.push(key);

    let result = Actions.getRelevantAction(recordedState.actionKeys, vimState);

    if (result === KeypressState.NoPossibleMatch) {
      console.log("Nothing matched!");

      vimState.recordedState = new RecordedState();
      return vimState;
    } else if (result === KeypressState.WaitingOnKeys) {
      return vimState;
    }

    let action = result as BaseAction;

    recordedState.actionsRun.push(action);

    vimState = await this.runAction(vimState, recordedState, action);

    // Updated desired column

    const movement = action instanceof BaseMovement ? action : undefined;

    if ((movement && !movement.doesntChangeDesiredColumn) ||
        (recordedState.command && vimState.currentMode !== ModeName.VisualBlock)) {
      // We check !operator here because e.g. d$ should NOT set the desired column to EOL.

      if (movement && movement.setsDesiredColumnToEOL && !recordedState.operator) {
        vimState.desiredColumn = Number.POSITIVE_INFINITY;
      } else {
        vimState.desiredColumn = vimState.cursorPosition.character;
      }
    }

    // Update view
    await this.updateView(vimState);

    return vimState;
  }

  async runAction(vimState: VimState, recordedState: RecordedState, action: BaseAction): Promise<VimState> {
    let ranRepeatableAction = false;
    let ranAction = false;

    if (action instanceof BaseMovement) {
      ({ vimState, recordedState } = await this.executeMovement(vimState, action));

      ranAction = true;
    }

    if (action instanceof BaseCommand) {
      vimState = await action.execCount(vimState.cursorPosition, vimState);

      if (vimState.commandAction !== VimSpecialCommands.Nothing) {
        await this.executeCommand(vimState);
      }

      if (action.isCompleteAction) {
        ranAction = true;
      }

      if (action.canBeRepeatedWithDot) {
        ranRepeatableAction = true;
      }
    }

    // Update mode (note the ordering allows you to go into search mode,
    // then return and have the motion immediately applied to an operator).

    if (vimState.currentMode !== this.currentModeName) {
      this.setCurrentModeByName(vimState);

      if (vimState.currentMode === ModeName.Normal) {
        ranRepeatableAction = true;
      }
    }

    if (recordedState.operatorReadyToExecute(vimState.currentMode)) {
      vimState = await this.executeOperator(vimState);

      vimState.recordedState.hasRunOperator = true;
      ranRepeatableAction = vimState.recordedState.operator.canBeRepeatedWithDot;
      ranAction = true;
    }

    // And then we have to do it again because an operator could
    // have changed it as well. (TODO: do you even decomposition bro)

    if (vimState.currentMode !== this.currentModeName) {
      this.setCurrentModeByName(vimState);

      if (vimState.currentMode === ModeName.Normal) {
        ranRepeatableAction = true;
      }
    }

    ranRepeatableAction = ranRepeatableAction && vimState.currentMode === ModeName.Normal;
    ranAction       = ranAction       && vimState.currentMode === ModeName.Normal;

    // Record down previous action and flush temporary state

    if (ranRepeatableAction) {
      vimState.previousFullAction = vimState.recordedState;
    }

    if (ranAction) {
      vimState.recordedState = new RecordedState();
    }

    // track undo history
    if (!this.vimState.focusChanged) {
      // important to ensure that focus didn't change, otherwise
      // we'll grab the text of the incorrect active window and assume the
      // whole document changed!

      if (this._vimState.alteredHistory) {
        this._vimState.alteredHistory = false;
        vimState.historyTracker.ignoreChange();
      } else {
        vimState.historyTracker.addChange(this._vimState.cursorPositionJustBeforeAnythingHappened);
      }
    }

    if (ranRepeatableAction) {
      vimState.historyTracker.finishCurrentStep();
    }

    // console.log(vimState.historyTracker.toString());

    recordedState.actionKeys = [];
    vimState.currentRegisterMode = RegisterMode.FigureItOutFromCurrentMode;

    if (this.currentModeName === ModeName.Normal) {
      vimState.cursorStartPosition = vimState.cursorPosition;
    }

    // Ensure cursor is within bounds

    if (vimState.cursorPosition.line >= TextEditor.getLineCount()) {
      vimState.cursorPosition = vimState.cursorPosition.getDocumentEnd();
    }

    const currentLineLength = TextEditor.getLineAt(vimState.cursorPosition).text.length;

    if (vimState.currentMode === ModeName.Normal &&
      vimState.cursorPosition.character >= currentLineLength &&
      currentLineLength > 0) {
      vimState.cursorPosition = new Position(
        vimState.cursorPosition.line,
        currentLineLength - 1
      );
    }

    return vimState;
  }

  private async executeMovement(vimState: VimState, movement: BaseMovement)
    : Promise<{ vimState: VimState, recordedState: RecordedState }> {

    let recordedState = vimState.recordedState;

    const result = await movement.execActionWithCount(vimState.cursorPosition, vimState, recordedState.count);

    if (result instanceof Position) {
      vimState.cursorPosition = result;
    } else if (isIMovement(result)) {
      if (result.failed) {
        vimState.recordedState = new RecordedState();
      }

      vimState.cursorPosition    = result.stop;
      vimState.cursorStartPosition = result.start;

      if (result.registerMode) {
        vimState.currentRegisterMode = result.registerMode;
      }
    }

    vimState.recordedState.count = 0;

    let stop = vimState.cursorPosition;

    // Keep the cursor within bounds

    if (vimState.currentMode === ModeName.Normal && !recordedState.operator) {
      if (stop.character >= Position.getLineLength(stop.line)) {
        vimState.cursorPosition = stop.getLineEnd().getLeft();
      }
    } else {

      // Vim does this weird thing where it allows you to select and delete
      // the newline character, which it places 1 past the last character
      // in the line. This is why we use > instead of >=.

      if (stop.character > Position.getLineLength(stop.line)) {
        vimState.cursorPosition = stop.getLineEnd();
      }
    }

    return { vimState, recordedState };
  }

  private async executeOperator(vimState: VimState): Promise<VimState> {
    let start         = vimState.cursorStartPosition;
    let stop          = vimState.cursorPosition;
    let recordedState = vimState.recordedState;

    if (!recordedState.operator) {
      throw new Error("what in god's name");
    }

    if (start.compareTo(stop) > 0) {
      [start, stop] = [stop, start];
    }

    if (!this._vimState.getModeObject(this).isVisualMode &&
        vimState.currentRegisterMode !== RegisterMode.LineWise) {

      if (Position.EarlierOf(start, stop) === start) {
        stop = stop.getLeft();
      } else {
        stop = stop.getRight();
      }
    }

    if (this.currentModeName === ModeName.VisualLine) {
      start = start.getLineBegin();
      stop  = stop.getLineEnd();

      vimState.currentRegisterMode = RegisterMode.LineWise;
    }

    return await recordedState.operator.run(vimState, start, stop);
  }

  private async executeCommand(vimState: VimState): Promise<VimState> {
    const command = vimState.commandAction;

    vimState.commandAction = VimSpecialCommands.Nothing;

    switch (command) {
      case VimSpecialCommands.ShowCommandLine:
        await showCmdLine(vimState.commandInitialText, this);
      break;
      case VimSpecialCommands.Dot:
        if (!vimState.previousFullAction) {
          return vimState; // TODO(bell)
        }

        const clonedAction = vimState.previousFullAction.clone();

        await this.rerunRecordedState(vimState, vimState.previousFullAction);

        vimState.previousFullAction = clonedAction;
      break;
    }

    return vimState;
  }

  async rerunRecordedState(vimState: VimState, recordedState: RecordedState): Promise<VimState> {
    const actions = recordedState.actionsRun.slice(0);

    recordedState = new RecordedState();
    vimState.recordedState = recordedState;

    let i = 0;

    for (let action of actions) {
      recordedState.actionsRun = actions.slice(0, ++i);
      vimState = await this.runAction(vimState, recordedState, action);
    }

    recordedState.actionsRun = actions;

    return vimState;
  }

  public async updateView(vimState: VimState, drawSelection = true): Promise<void> {
    // Update cursor position

    let start = vimState.cursorStartPosition;
    let stop  = vimState.cursorPosition;

    if (vimState.currentMode === ModeName.Visual) {

      /**
       * Always select the letter that we started visual mode on, no matter
       * if we are in front or behind it. Imagine that we started visual mode
       * with some text like this:
       *
       *   abc|def
       *
       * (The | represents the cursor.) If we now press w, we'll select def,
       * but if we hit b we expect to select abcd, so we need to getRight() on the
       * start of the selection when it precedes where we started visual mode.
       */

      if (start.compareTo(stop) > 0) {
        start = start.getRight();
      }
    }

    // Draw selection (or cursor)

    if (drawSelection) {
      let selections: vscode.Selection[];

      if (vimState.currentMode === ModeName.Visual) {
        selections = [ new vscode.Selection(start, stop) ];
      } else if (vimState.currentMode === ModeName.VisualLine) {
        selections = [ new vscode.Selection(
          Position.EarlierOf(start, stop).getLineBegin(),
          Position.LaterOf(start, stop).getLineEnd()
        ) ];
      } else if (vimState.currentMode === ModeName.VisualBlock) {
        selections = [];

        for (const { start: lineStart, end } of Position.IterateLine(vimState)) {
          selections.push(new vscode.Selection(
            lineStart,
            end
          ));
        }
      } else {
        selections = [ new vscode.Selection(stop, stop) ];
      }

      this._vimState.whatILastSetTheSelectionTo = selections[0];
      vscode.window.activeTextEditor.selections = selections;
    }

    // Scroll to position of cursor

    vscode.window.activeTextEditor.revealRange(new vscode.Range(vimState.cursorPosition, vimState.cursorPosition));

    let rangesToDraw: vscode.Range[] = [];

    // Draw block cursor.

    if (vimState.settings.useSolidBlockCursor) {
      if (this.currentMode.name !== ModeName.Insert) {
        rangesToDraw.push(new vscode.Range(
          vimState.cursorPosition,
          vimState.cursorPosition.getRight()
        ));
      }
    } else {
      // Use native block cursor if possible.

      const options = vscode.window.activeTextEditor.options;

      options.cursorStyle = this.currentMode.cursorType === VSCodeVimCursorType.Native &&
                            this.currentMode.name       !== ModeName.VisualBlockInsertMode &&
                            this.currentMode.name       !== ModeName.Insert ?
        vscode.TextEditorCursorStyle.Block : vscode.TextEditorCursorStyle.Line;
      vscode.window.activeTextEditor.options = options;
    }

    if (this.currentMode.cursorType === VSCodeVimCursorType.TextDecoration &&
      this.currentMode.name !== ModeName.Insert) {

      // Fake block cursor with text decoration. Unfortunately we can't have a cursor
      // in the middle of a selection natively, which is what we need for Visual Mode.

      rangesToDraw.push(new vscode.Range(stop, stop.getRight()));
    }

    // Draw marks
    // I should re-enable this with a config setting at some point

    /*

    for (const mark of this.vimState.historyTracker.getMarks()) {
      rangesToDraw.push(new vscode.Range(mark.position, mark.position.getRight()));
    }

    */

    // Draw search highlight

    if (this.currentMode.name === ModeName.SearchInProgressMode) {
      const searchState = vimState.searchState!;

      rangesToDraw.push.apply(rangesToDraw, searchState.matchRanges);

      const { pos, match } =  searchState.getNextSearchMatchPosition(vimState.cursorPosition);

      if (match) {
        rangesToDraw.push(new vscode.Range(
          pos,
          pos.getRight(searchState.searchString.length)));
      }
    }

    vscode.window.activeTextEditor.setDecorations(this._caretDecoration, rangesToDraw);

    if (this.currentMode.name === ModeName.SearchInProgressMode) {
      this.setupStatusBarItem(`Searching for: ${ this.vimState.searchState!.searchString }`);
    } else {
      this.setupStatusBarItem(`-- ${ this.currentMode.text.toUpperCase() } --`);
    }

    vscode.commands.executeCommand('setContext', 'vim.mode', this.currentMode.text);
    vscode.commands.executeCommand('setContext', 'vim.useCtrlKeys', this.vimState.settings.useCtrlKeys);
  }

  async handleMultipleKeyEvents(keys: string[]): Promise<void> {
    for (const key of keys) {
      await this.handleKeyEvent(key!);
    }
  }

  setupStatusBarItem(text: string): void {
    if (!ModeHandler._statusBarItem) {
      ModeHandler._statusBarItem = vscode.window.createStatusBarItem(vscode.StatusBarAlignment.Left);
    }

    ModeHandler._statusBarItem.text = text || '';
    ModeHandler._statusBarItem.show();
  }

  dispose() {
    // do nothing
  }
}<|MERGE_RESOLUTION|>--- conflicted
+++ resolved
@@ -114,7 +114,6 @@
     }
   }
 
-<<<<<<< HEAD
   /**
    * The top left of a selected block of text. Useful for Visual Block mode.
    */
@@ -131,8 +130,6 @@
 
   public registerName = '"';
 
-=======
->>>>>>> 4e0bf31a
   /**
    * This is for oddball commands that don't manipulate text in any way.
    */
