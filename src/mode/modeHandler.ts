--- conflicted
+++ resolved
@@ -1736,32 +1736,23 @@
     // TODO xconverge: temporary workaround for vscode bug not changing cursor style properly
     // https://github.com/Microsoft/vscode/issues/17472
     // https://github.com/Microsoft/vscode/issues/17513
-<<<<<<< HEAD
     if (this._vimState.lastCursorTypeSet !== options.cursorStyle) {
-      if (options.cursorStyle === vscode.TextEditorCursorStyle.Block) {
-        this._vimState.editor.options.cursorStyle = vscode.TextEditorCursorStyle.Line;
-        this._vimState.editor.options.cursorStyle = vscode.TextEditorCursorStyle.Block;
-      } else if (options.cursorStyle === vscode.TextEditorCursorStyle.Line) {
-        this._vimState.editor.options.cursorStyle = vscode.TextEditorCursorStyle.Block;
-        this._vimState.editor.options.cursorStyle = vscode.TextEditorCursorStyle.Line;
+      switch (options.cursorStyle) {
+        case vscode.TextEditorCursorStyle.Block:
+          vscode.window.activeTextEditor.options.cursorStyle = vscode.TextEditorCursorStyle.Line;
+          vscode.window.activeTextEditor.options.cursorStyle = vscode.TextEditorCursorStyle.Block;
+          break;
+        case vscode.TextEditorCursorStyle.Line:
+          vscode.window.activeTextEditor.options.cursorStyle = vscode.TextEditorCursorStyle.Block;
+          vscode.window.activeTextEditor.options.cursorStyle = vscode.TextEditorCursorStyle.Line;
+          break;
+        case vscode.TextEditorCursorStyle.Underline:
+          vscode.window.activeTextEditor.options.cursorStyle = vscode.TextEditorCursorStyle.Block;
+          vscode.window.activeTextEditor.options.cursorStyle = vscode.TextEditorCursorStyle.Underline;
+          break;
       }
 
       this._vimState.lastCursorTypeSet = options.cursorStyle;
-=======
-    switch (options.cursorStyle) {
-      case vscode.TextEditorCursorStyle.Block:
-        vscode.window.activeTextEditor.options.cursorStyle = vscode.TextEditorCursorStyle.Line;
-        vscode.window.activeTextEditor.options.cursorStyle = vscode.TextEditorCursorStyle.Block;
-        break;
-      case vscode.TextEditorCursorStyle.Line:
-        vscode.window.activeTextEditor.options.cursorStyle = vscode.TextEditorCursorStyle.Block;
-        vscode.window.activeTextEditor.options.cursorStyle = vscode.TextEditorCursorStyle.Line;
-        break;
-      case vscode.TextEditorCursorStyle.Underline:
-        vscode.window.activeTextEditor.options.cursorStyle = vscode.TextEditorCursorStyle.Block;
-        vscode.window.activeTextEditor.options.cursorStyle = vscode.TextEditorCursorStyle.Underline;
-        break;
->>>>>>> 6ed843c2
     }
 
     if (this.currentMode.cursorType === VSCodeVimCursorType.TextDecoration &&
