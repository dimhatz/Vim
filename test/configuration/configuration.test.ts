import * as assert from 'assert';

import * as srcConfiguration from '../../src/configuration/configuration';
import * as testConfiguration from '../testConfiguration';
import { cleanUpWorkspace, setupWorkspace } from './../testUtils';
import { getTestingFunctions } from '../testSimplifier';
import { ModeName } from '../../src/mode/mode';

suite('Configuration', () => {
  const { newTest } = getTestingFunctions();
  const configuration = new testConfiguration.Configuration();
  configuration.leader = '<space>';
  configuration.normalModeKeyBindingsNonRecursive = [
    {
      before: ['leader', 'o'],
      after: ['o', 'eSc', 'k'],
    },
    {
      before: ['<leader>', 'f', 'e', 's'],
      after: ['v'],
    },
  ];

<<<<<<< HEAD
  setup(async () => {
    await setupWorkspace(configuration);
=======
    configuration.whichwrap = 'h,l';

    Globals.mockConfiguration = configuration;
    reloadConfiguration();
>>>>>>> 9cff13d4
  });

  teardown(cleanUpWorkspace);

  test('remappings are normalized', async () => {
    const normalizedKeybinds = srcConfiguration.configuration.normalModeKeyBindingsNonRecursive;
    const testingKeybinds = configuration.normalModeKeyBindingsNonRecursive;

    assert.equal(normalizedKeybinds.length, testingKeybinds.length);
    assert.deepEqual(normalizedKeybinds[0].before, [' ', 'o']);
    assert.deepEqual(normalizedKeybinds[0].after, ['o', '<Esc>', 'k']);
  });

  newTest({
    title: 'Can handle long key chords',
    start: ['|'],
    keysPressed: ' fes',
    end: ['|'],
    endMode: ModeName.Visual,
  });

  test('whichwrap is parsed into wrapKeys', async () => {
    let configuration = srcConfiguration.configuration;

    const h = 'h';
    const j = 'j';

    assert.equal(configuration.wrapKeys[h], true);
    assert.equal(configuration.wrapKeys[j], undefined);
  });
});<|MERGE_RESOLUTION|>--- conflicted
+++ resolved
@@ -7,29 +7,20 @@
 import { ModeName } from '../../src/mode/mode';
 
 suite('Configuration', () => {
-  const { newTest } = getTestingFunctions();
-  const configuration = new testConfiguration.Configuration();
-  configuration.leader = '<space>';
-  configuration.normalModeKeyBindingsNonRecursive = [
-    {
-      before: ['leader', 'o'],
-      after: ['o', 'eSc', 'k'],
-    },
-    {
-      before: ['<leader>', 'f', 'e', 's'],
-      after: ['v'],
-    },
-  ];
+  suiteSetup(() => {
+    let configuration = new testConfiguration.Configuration();
+    configuration.leader = '<space>';
+    configuration.normalModeKeyBindingsNonRecursive = [
+      {
+        before: ['leader', 'o'],
+        after: ['o', 'eSc', 'k'],
+      },
+    ];
 
-<<<<<<< HEAD
-  setup(async () => {
-    await setupWorkspace(configuration);
-=======
     configuration.whichwrap = 'h,l';
 
     Globals.mockConfiguration = configuration;
     reloadConfiguration();
->>>>>>> 9cff13d4
   });
 
   teardown(cleanUpWorkspace);
